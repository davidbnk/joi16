// Load modules

var Hoek = require('hoek');
var Any = require('./any');
var Cast = require('./cast');


// Declare internals

var internals = {};


exports.any = Any.create;
exports.alternatives = exports.alt = require('./alternatives').create;
exports.array = require('./array').create;
exports.boolean = exports.bool = require('./boolean').create;
exports.buffer = require('./buffer').create;
exports.date = require('./date').create;
exports.func = require('./function').create;
exports.number = require('./number').create;
exports.object = require('./object').create;
exports.string = require('./string').create;


exports.validate = function (object, schema, options, callback) {

    return Cast.schema(schema).validate(object, options, callback);
};


exports.describe = function (schema) {

    return Cast.schema(schema).describe();
};


exports.compile = function (schema) {

<<<<<<< HEAD
    if (typeof schema.describe === 'function') {
        return schema.describe();
    }

    return exports.object(schema).describe();
=======
    return Cast.schema(schema);
>>>>>>> d1215f33
};<|MERGE_RESOLUTION|>--- conflicted
+++ resolved
@@ -36,13 +36,5 @@
 
 exports.compile = function (schema) {
 
-<<<<<<< HEAD
-    if (typeof schema.describe === 'function') {
-        return schema.describe();
-    }
-
-    return exports.object(schema).describe();
-=======
     return Cast.schema(schema);
->>>>>>> d1215f33
 };